#!/usr/bin/env python

# Adapted get_pqa_mask function from stacker.py by Josh Sixsmith & Alex IP of Geoscience Australia
# https://github.com/GeoscienceAustralia/agdc/blob/master/src/stacker.py

import math
import csv

import matplotlib.pyplot as plt
import numpy as np
from osgeo import gdal, osr
from scipy import ndimage
from scipy.io import netcdf
<<<<<<< HEAD
from pprint import pprint
=======
import csv
from osgeo import gdal, osr
>>>>>>> 127a9bc4

'''
Utils class for:
- plotting
- exporting to GeoTiff & netcdf
- computing landsat cloud masks

'''


def plot(array_result):
    """
    Wrapper to Plot a 1D, 2D and 3D array
    Parameters:
        array_result: computed array as a result of execution
    """

    # TODO: make it work for multiple arrays

    dims = len(array_result['array_result'].values()[0].shape)

    if dims == 1:
        plot_1d(array_result)
    elif dims == 2:
        plot_2d(array_result)
    elif dims == 3:
        plot_3d(array_result)


def plot_1d(array_result):
    """
    Plot a 1D array
    Parameters:
        array_result: computed array as a result of execution
    """
    print 'plot1D'
    img = array_result['array_result'].values()[0]

    # no_data_value = array_result['array_output']['no_data_value']
    # img = np.array(filter(lambda x: x > -no_data_value, img))

    ticks = range(len(img))
    plt.plot(ticks, img)
    plt.ylabel('Value')
    plt.xlabel(array_result['array_output']['dimensions_order'][0])
    plt.title(array_result.keys()[0])
    plt.xticks(ticks)
    plt.show()


def plot_2d(array_result):
    """
    Plot a 2D array
    Parameters:
        array_result: computed array as a result of execution
    """
    print 'plot2D'

    img = array_result['array_result'].values()[0]
    fig = plt.figure(1)
    fig.clf()
    data = img
    data[data == -999] = 0
    ax = fig.add_subplot(1, 1, 1)
    cax = ax.imshow(data, interpolation='nearest', aspect='equal')
    fig.colorbar(cax)
    plt.title("%s %d" % (array_result.keys()[0], 1))
    plt.xlabel(array_result['array_output']['dimensions_order'][0])
    plt.ylabel(array_result['array_output']['dimensions_order'][1])
    fig.tight_layout()
    plt.show()


def plot_3d(array_result):
    """
    Plot a 3D array
    Parameters:
        array_result: computed array as a result of execution
    """
    print 'plot3D'

    img = array_result['array_result'].values()[0]
    num_t = img.shape[0]
    num_rowcol = math.ceil(math.sqrt(num_t))
    fig = plt.figure(1)
    fig.clf()
    plot_count = 1
    for i in range(img.shape[0]):
        data = img[i]
        data[data == -999] = 0
        ax = fig.add_subplot(num_rowcol, num_rowcol, plot_count)
        cax = ax.imshow(data, interpolation='nearest', aspect='equal')
        # TODO: including the color bar is causing crashes in formatting on some system
        #     (left > right reported by matplotlib)
        fig.colorbar(cax)
        plt.title("%s %d" % (array_result.keys()[0], plot_count))
        plt.xlabel(array_result['array_output']['dimensions_order'][1])
        plt.ylabel(array_result['array_output']['dimensions_order'][2])
        plot_count += 1
    fig.tight_layout()
    plt.subplots_adjust(wspace=0.5, hspace=0.5)
    plt.show()


def writeTXY_to_GeoTiff(array_result, filename):
<<<<<<< HEAD
    """
    Export TXY/TYX to GeoTiff

    Parameters:
        array_result: computed array as a result of execution
        filename: name of output GeoTiff file
    """

    no_data_value = array_result['plan']['array_output'].values()[0]['no_data_value']

    # dims = array_result['array_result'].shape
    # dim_order = array_result['plan']['array_output'].values()[0]['dimensions_order']

    num_t = array_result['array_result'].shape[0]
    rows = array_result['array_result'].shape[1]
    cols = array_result['array_result'].shape[2]

    driver = gdal.GetDriverByName('GTiff')
    dataset = driver.Create(filename, rows, cols, num_t, gdal.GDT_Int16)

    # set projection
    proj = osr.SpatialReference()
    # srs = array_result['plan']['array_output'].values()[0]['dimensions']['X']['crs']
    srs = 'EPSG:4326'
    proj.SetWellKnownGeogCS(srs)
    dataset.SetProjection(proj.ExportToWkt())

    # set geo transform
    xmin = array_result['plan']['array_output'].values()[0]['dimensions']['X']['range'][0]
    ymax = array_result['plan']['array_output'].values()[0]['dimensions']['Y']['range'][1]
    pixel_size = 0.00025
    geotransform = (xmin, pixel_size, 0, ymax, 0, -pixel_size)
    dataset.SetGeoTransform(geotransform)

    for i in range(num_t):
        band = dataset.GetRasterBand(i + 1)
        band.WriteArray(array_result['array_result'][i])
        band.SetNoDataValue(no_data_value)
        band.FlushCache()


def writeNDVI2NetCDF(array_result, filename):
    """
    Export TXY/TYX to NetCDF

    Parameters:
        array_result: computed array as a result of execution
        filename: name of output NetCDF file
    """

    no_data_value = array_result['plan']['array_output'].values()[0]['no_data_value']

    num_t = array_result['array_result'].shape[0]
    rows = array_result['array_result'].shape[1]
    cols = array_result['array_result'].shape[2]

    pixel_size = 0.00025
    grid_size = rows * pixel_size

    pprint(array_result)

    f = netcdf.netcdf_file(filename, 'w')
    f.createDimension('time', num_t)
    f.createDimension('longitude', rows)
    f.createDimension('latitude', cols)

    time = f.createVariable('time', 'f8', ('time',))
    time[:] = array_result['array_indices']['T']
    time.long_name = 'time'
    time.calendar = 'gregorian'
    time.standard_name = 'time'
    time.axis = 'T'
    time.units = 'seconds since 1970-01-01'

    latitude = f.createVariable('latitude', 'f8', ('latitude',))
    latitude[:] = array_result['array_indices']['Y']
    latitude.units = 'degrees_north'
    latitude.long_name = 'latitude'
    latitude.standard_name = 'latitude'
    latitude.axis = 'Y'

    longitude = f.createVariable('longitude', 'f8', ('longitude',))
    longitude[:] = array_result['array_indices']['X']
    longitude.units = 'degrees_east'
    longitude.long_name = 'longitude'
    longitude.standard_name = 'longitude'
    longitude.axis = 'X'

    result = f.createVariable('result', 'f8', ('time', 'latitude', 'longitude'))
    # short B10(time, longitude, latitude) ;
    result[:] = array_result['array_result']
    result._FillValue = no_data_value
    result.name = 'result'
    result.coordinates = 'lat lon'
    result.grid_mapping = 'crs'

    f.history = 'AnalyticsEngine test output file.'
    f.license = 'Result file'
    f.spatial_coverage = repr(grid_size) + ' degrees grid'
    f.featureType = 'grid'
    f.geospatial_lat_min = min(array_result['array_indices']['Y'])
    f.geospatial_lat_max = max(array_result['array_indices']['Y'])
    f.geospatial_lat_units = 'degrees_north'
    f.geospatial_lat_resolution = -pixel_size
    f.geospatial_lon_min = min(array_result['array_indices']['X'])
    f.geospatial_lon_max = max(array_result['array_indices']['X'])
    f.geospatial_lon_units = 'degrees_east'
    f.geospatial_lon_resolution = pixel_size

    f.close()


def write_to_csv(array_result, filename):
    """
    Export 1D/2D array to CSV file

    Parameters:
        array_result: computed array as a result of execution
        filename: name of output CSV file
    """

    with open(filename, 'w') as fp:
        writer = csv.writer(fp, delimiter=',')
        for i in range(array_result['array_result'].shape[0]):
            data = array_result['array_result'][i].tolist()
            if len(array_result['array_result'].shape) == 1:
                writer.writerow([data])
            else:
                writer.writerow(data)


def get_pqa_mask(pqa_ndarray, good_pixel_masks=None, dilation=3):
    """
    create pqa_mask from a ndarray

    Parameters:
        pqa_ndarray: input pqa array
        good_pixel_masks: known good pixel values
        dilation: amount of dilation to apply
    """
    if not good_pixel_masks:
        good_pixel_masks = [32767, 16383, 2457]

    pqa_mask = np.zeros(pqa_ndarray.shape, dtype=np.bool)
    for i in range(len(pqa_ndarray)):
        pqa_array = pqa_ndarray[i]
        # Ignore bit 6 (saturation for band 62) - always 0 for Landsat 5
        pqa_array |= 64

        # Dilating both the cloud and cloud shadow masks
        s = [[1, 1, 1], [1, 1, 1], [1, 1, 1]]
        acca = (pqa_array & 1024) >> 10
        erode = ndimage.binary_erosion(acca, s, iterations=dilation, border_value=1)
        dif = erode - acca
        dif[dif < 0] = 1
        pqa_array += (dif << 10)
        del acca
        fmask = (pqa_array & 2048) >> 11
        erode = ndimage.binary_erosion(fmask, s, iterations=dilation, border_value=1)
        dif = erode - fmask
        dif[dif < 0] = 1
        pqa_array += (dif << 11)
        del fmask
        acca_shad = (pqa_array & 4096) >> 12
        erode = ndimage.binary_erosion(acca_shad, s, iterations=dilation, border_value=1)
        dif = erode - acca_shad
        dif[dif < 0] = 1
        pqa_array += (dif << 12)
        del acca_shad
        fmask_shad = (pqa_array & 8192) >> 13
        erode = ndimage.binary_erosion(fmask_shad, s, iterations=dilation, border_value=1)
        dif = erode - fmask_shad
        dif[dif < 0] = 1
        pqa_array += (dif << 13)

        for good_pixel_mask in good_pixel_masks:
            pqa_mask[i][pqa_array == good_pixel_mask] = True
    return pqa_mask

=======
	'''
	Export TXY/TYX to GeoTiff

	Parameters:
		array_result: computed array as a result of execution
		filename: name of output GeoTiff file
	'''

	no_data_value = array_result['array_output']['no_data_value']

	dims = array_result['array_output']['shape']
	dim_order = array_result['array_output']['dimensions_order']

	num_t = dims[0]
	rows = int(dims[1])
	cols = int(dims[2])

	driver = gdal.GetDriverByName('GTiff')
	dataset = driver.Create(filename, rows, cols, num_t, gdal.GDT_Int16)
	
	# set projection

	proj = osr.SpatialReference()
	#srs = array_result['plan']['array_output'].values()[0]['dimensions']['X']['crs']
	srs = 'EPSG:4326'
	proj.SetWellKnownGeogCS(srs)  
	dataset.SetProjection(proj.ExportToWkt())
	
	# set geo transform
	xmin = array_result['array_output']['dimensions']['X']['range'][0]
	ymax = array_result['array_output']['dimensions']['Y']['range'][1]
	pixel_size = 0.00025
	geotransform = (xmin, pixel_size, 0, ymax,0, -pixel_size)  
	dataset.SetGeoTransform(geotransform)

	for i in range(num_t):
		band = dataset.GetRasterBand(i+1)
		band.WriteArray(array_result['array_result'].values()[0][i])
		band.SetNoDataValue(no_data_value)
		band.FlushCache()

def writeNDVI2NetCDF(array_result, filename):
	'''
	Export TXY/TYX to NetCDF

	Parameters:
		array_result: computed array as a result of execution
		filename: name of output NetCDF file
	'''

	no_data_value = array_result['array_output']['no_data_value']
	dims = array_result['array_output']['shape']
	num_t = dims[0]
	rows = int(dims[1])
	cols = int(dims[2])

	pixel_size = 0.00025
	grid_size = rows * pixel_size

	pprint(array_result)

	f = netcdf.netcdf_file(filename, 'w')
	f.createDimension('time', num_t)
	f.createDimension('longitude', rows)
	f.createDimension('latitude', cols)

	time = f.createVariable('time', 'f8', ('time',))
	time[:] = array_result['array_indices']['T']
	time.long_name = 'time'
	time.calendar = 'gregorian'
	time.standard_name = 'time'
	time.axis = 'T'
	time.units = 'seconds since 1970-01-01'

	latitude = f.createVariable('latitude', 'f8', ('latitude',))
	latitude[:] = array_result['array_indices']['Y']
	latitude.units = 'degrees_north'
	latitude.long_name = 'latitude'
	latitude.standard_name = 'latitude'
	latitude.axis = 'Y'

	longitude = f.createVariable('longitude', 'f8', ('longitude',))
	longitude[:] = array_result['array_indices']['X']
	longitude.units = 'degrees_east'
	longitude.long_name = 'longitude'
	longitude.standard_name = 'longitude'
	longitude.axis = 'X'

	result = f.createVariable('result', 'f8', ('time', 'latitude', 'longitude'))
		#short B10(time, longitude, latitude) ;
	result[:] = array_result['array_result']
	result._FillValue = no_data_value
	result.name = 'result'
	result.coordinates = 'lat lon'
	result.grid_mapping = 'crs'


	f.history = 'AnalyticsEngine test output file.'
	f.license = 'Result file'
	f.spatial_coverage = `grid_size` + ' degrees grid'
	f.featureType = 'grid'
	f.geospatial_lat_min = min(array_result['array_indices']['Y'])
	f.geospatial_lat_max = max(array_result['array_indices']['Y'])
	f.geospatial_lat_units = 'degrees_north'
	f.geospatial_lat_resolution = -pixel_size
	f.geospatial_lon_min = min(array_result['array_indices']['X'])
	f.geospatial_lon_max = max(array_result['array_indices']['X'])
	f.geospatial_lon_units = 'degrees_east'
	f.geospatial_lon_resolution = pixel_size

	f.close()

def writeToCSV(array_result, filename):
	'''
	Export 1D/2D array to CSV file

	Parameters:
		array_result: computed array as a result of execution
		filename: name of output CSV file
	'''

	with open(filename, 'w') as fp:
		writer = csv.writer(fp, delimiter=',')
		for i in range(int(array_result['array_output']['shape'][0])):
			data = array_result['array_result'].values()[0][i].tolist()
			if len(array_result['array_result'].values()[0].shape) == 1:
				writer.writerow([data])
			else:
				writer.writerow(data)

def get_pqa_mask(pqa_ndarray, good_pixel_masks=[32767,16383,2457], dilation=3):
	'''
	create pqa_mask from a ndarray

	Parameters:
		pqa_ndarray: input pqa array
		good_pixel_masks: known good pixel values
		dilation: amount of dilation to apply
	'''

	pqa_mask = np.zeros(pqa_ndarray.shape, dtype=np.bool)
	for i in range(len(pqa_ndarray)):
		pqa_array = pqa_ndarray[i]
		# Ignore bit 6 (saturation for band 62) - always 0 for Landsat 5
		pqa_array = pqa_array | 64

		# Dilating both the cloud and cloud shadow masks 
		s = [[1,1,1],[1,1,1],[1,1,1]]
		acca = (pqa_array & 1024) >> 10
		erode = ndimage.binary_erosion(acca, s, iterations=dilation, border_value=1)
		dif = erode - acca
		dif[dif < 0] = 1
		pqa_array += (dif << 10)
		del acca
		fmask = (pqa_array & 2048) >> 11
		erode = ndimage.binary_erosion(fmask, s, iterations=dilation, border_value=1)
		dif = erode - fmask
		dif[dif < 0] = 1
		pqa_array += (dif << 11)
		del fmask
		acca_shad = (pqa_array & 4096) >> 12
		erode = ndimage.binary_erosion(acca_shad, s, iterations=dilation, border_value=1)
		dif = erode - acca_shad
		dif[dif < 0] = 1
		pqa_array += (dif << 12)
		del acca_shad
		fmask_shad = (pqa_array & 8192) >> 13
		erode = ndimage.binary_erosion(fmask_shad, s, iterations=dilation, border_value=1)
		dif = erode - fmask_shad
		dif[dif < 0] = 1
		pqa_array += (dif << 13)

		for good_pixel_mask in good_pixel_masks:
			pqa_mask[i][pqa_array == good_pixel_mask] = True
	return pqa_mask

>>>>>>> 127a9bc4
<|MERGE_RESOLUTION|>--- conflicted
+++ resolved
@@ -1,482 +1,297 @@
-#!/usr/bin/env python
-
-# Adapted get_pqa_mask function from stacker.py by Josh Sixsmith & Alex IP of Geoscience Australia
-# https://github.com/GeoscienceAustralia/agdc/blob/master/src/stacker.py
-
-import math
-import csv
-
-import matplotlib.pyplot as plt
-import numpy as np
-from osgeo import gdal, osr
-from scipy import ndimage
-from scipy.io import netcdf
-<<<<<<< HEAD
-from pprint import pprint
-=======
-import csv
-from osgeo import gdal, osr
->>>>>>> 127a9bc4
-
-'''
-Utils class for:
-- plotting
-- exporting to GeoTiff & netcdf
-- computing landsat cloud masks
-
-'''
-
-
-def plot(array_result):
-    """
-    Wrapper to Plot a 1D, 2D and 3D array
-    Parameters:
-        array_result: computed array as a result of execution
-    """
-
-    # TODO: make it work for multiple arrays
-
-    dims = len(array_result['array_result'].values()[0].shape)
-
-    if dims == 1:
-        plot_1d(array_result)
-    elif dims == 2:
-        plot_2d(array_result)
-    elif dims == 3:
-        plot_3d(array_result)
-
-
-def plot_1d(array_result):
-    """
-    Plot a 1D array
-    Parameters:
-        array_result: computed array as a result of execution
-    """
-    print 'plot1D'
-    img = array_result['array_result'].values()[0]
-
-    # no_data_value = array_result['array_output']['no_data_value']
-    # img = np.array(filter(lambda x: x > -no_data_value, img))
-
-    ticks = range(len(img))
-    plt.plot(ticks, img)
-    plt.ylabel('Value')
-    plt.xlabel(array_result['array_output']['dimensions_order'][0])
-    plt.title(array_result.keys()[0])
-    plt.xticks(ticks)
-    plt.show()
-
-
-def plot_2d(array_result):
-    """
-    Plot a 2D array
-    Parameters:
-        array_result: computed array as a result of execution
-    """
-    print 'plot2D'
-
-    img = array_result['array_result'].values()[0]
-    fig = plt.figure(1)
-    fig.clf()
-    data = img
-    data[data == -999] = 0
-    ax = fig.add_subplot(1, 1, 1)
-    cax = ax.imshow(data, interpolation='nearest', aspect='equal')
-    fig.colorbar(cax)
-    plt.title("%s %d" % (array_result.keys()[0], 1))
-    plt.xlabel(array_result['array_output']['dimensions_order'][0])
-    plt.ylabel(array_result['array_output']['dimensions_order'][1])
-    fig.tight_layout()
-    plt.show()
-
-
-def plot_3d(array_result):
-    """
-    Plot a 3D array
-    Parameters:
-        array_result: computed array as a result of execution
-    """
-    print 'plot3D'
-
-    img = array_result['array_result'].values()[0]
-    num_t = img.shape[0]
-    num_rowcol = math.ceil(math.sqrt(num_t))
-    fig = plt.figure(1)
-    fig.clf()
-    plot_count = 1
-    for i in range(img.shape[0]):
-        data = img[i]
-        data[data == -999] = 0
-        ax = fig.add_subplot(num_rowcol, num_rowcol, plot_count)
-        cax = ax.imshow(data, interpolation='nearest', aspect='equal')
-        # TODO: including the color bar is causing crashes in formatting on some system
-        #     (left > right reported by matplotlib)
-        fig.colorbar(cax)
-        plt.title("%s %d" % (array_result.keys()[0], plot_count))
-        plt.xlabel(array_result['array_output']['dimensions_order'][1])
-        plt.ylabel(array_result['array_output']['dimensions_order'][2])
-        plot_count += 1
-    fig.tight_layout()
-    plt.subplots_adjust(wspace=0.5, hspace=0.5)
-    plt.show()
-
-
-def writeTXY_to_GeoTiff(array_result, filename):
-<<<<<<< HEAD
-    """
-    Export TXY/TYX to GeoTiff
-
-    Parameters:
-        array_result: computed array as a result of execution
-        filename: name of output GeoTiff file
-    """
-
-    no_data_value = array_result['plan']['array_output'].values()[0]['no_data_value']
-
-    # dims = array_result['array_result'].shape
-    # dim_order = array_result['plan']['array_output'].values()[0]['dimensions_order']
-
-    num_t = array_result['array_result'].shape[0]
-    rows = array_result['array_result'].shape[1]
-    cols = array_result['array_result'].shape[2]
-
-    driver = gdal.GetDriverByName('GTiff')
-    dataset = driver.Create(filename, rows, cols, num_t, gdal.GDT_Int16)
-
-    # set projection
-    proj = osr.SpatialReference()
-    # srs = array_result['plan']['array_output'].values()[0]['dimensions']['X']['crs']
-    srs = 'EPSG:4326'
-    proj.SetWellKnownGeogCS(srs)
-    dataset.SetProjection(proj.ExportToWkt())
-
-    # set geo transform
-    xmin = array_result['plan']['array_output'].values()[0]['dimensions']['X']['range'][0]
-    ymax = array_result['plan']['array_output'].values()[0]['dimensions']['Y']['range'][1]
-    pixel_size = 0.00025
-    geotransform = (xmin, pixel_size, 0, ymax, 0, -pixel_size)
-    dataset.SetGeoTransform(geotransform)
-
-    for i in range(num_t):
-        band = dataset.GetRasterBand(i + 1)
-        band.WriteArray(array_result['array_result'][i])
-        band.SetNoDataValue(no_data_value)
-        band.FlushCache()
-
-
-def writeNDVI2NetCDF(array_result, filename):
-    """
-    Export TXY/TYX to NetCDF
-
-    Parameters:
-        array_result: computed array as a result of execution
-        filename: name of output NetCDF file
-    """
-
-    no_data_value = array_result['plan']['array_output'].values()[0]['no_data_value']
-
-    num_t = array_result['array_result'].shape[0]
-    rows = array_result['array_result'].shape[1]
-    cols = array_result['array_result'].shape[2]
-
-    pixel_size = 0.00025
-    grid_size = rows * pixel_size
-
-    pprint(array_result)
-
-    f = netcdf.netcdf_file(filename, 'w')
-    f.createDimension('time', num_t)
-    f.createDimension('longitude', rows)
-    f.createDimension('latitude', cols)
-
-    time = f.createVariable('time', 'f8', ('time',))
-    time[:] = array_result['array_indices']['T']
-    time.long_name = 'time'
-    time.calendar = 'gregorian'
-    time.standard_name = 'time'
-    time.axis = 'T'
-    time.units = 'seconds since 1970-01-01'
-
-    latitude = f.createVariable('latitude', 'f8', ('latitude',))
-    latitude[:] = array_result['array_indices']['Y']
-    latitude.units = 'degrees_north'
-    latitude.long_name = 'latitude'
-    latitude.standard_name = 'latitude'
-    latitude.axis = 'Y'
-
-    longitude = f.createVariable('longitude', 'f8', ('longitude',))
-    longitude[:] = array_result['array_indices']['X']
-    longitude.units = 'degrees_east'
-    longitude.long_name = 'longitude'
-    longitude.standard_name = 'longitude'
-    longitude.axis = 'X'
-
-    result = f.createVariable('result', 'f8', ('time', 'latitude', 'longitude'))
-    # short B10(time, longitude, latitude) ;
-    result[:] = array_result['array_result']
-    result._FillValue = no_data_value
-    result.name = 'result'
-    result.coordinates = 'lat lon'
-    result.grid_mapping = 'crs'
-
-    f.history = 'AnalyticsEngine test output file.'
-    f.license = 'Result file'
-    f.spatial_coverage = repr(grid_size) + ' degrees grid'
-    f.featureType = 'grid'
-    f.geospatial_lat_min = min(array_result['array_indices']['Y'])
-    f.geospatial_lat_max = max(array_result['array_indices']['Y'])
-    f.geospatial_lat_units = 'degrees_north'
-    f.geospatial_lat_resolution = -pixel_size
-    f.geospatial_lon_min = min(array_result['array_indices']['X'])
-    f.geospatial_lon_max = max(array_result['array_indices']['X'])
-    f.geospatial_lon_units = 'degrees_east'
-    f.geospatial_lon_resolution = pixel_size
-
-    f.close()
-
-
-def write_to_csv(array_result, filename):
-    """
-    Export 1D/2D array to CSV file
-
-    Parameters:
-        array_result: computed array as a result of execution
-        filename: name of output CSV file
-    """
-
-    with open(filename, 'w') as fp:
-        writer = csv.writer(fp, delimiter=',')
-        for i in range(array_result['array_result'].shape[0]):
-            data = array_result['array_result'][i].tolist()
-            if len(array_result['array_result'].shape) == 1:
-                writer.writerow([data])
-            else:
-                writer.writerow(data)
-
-
-def get_pqa_mask(pqa_ndarray, good_pixel_masks=None, dilation=3):
-    """
-    create pqa_mask from a ndarray
-
-    Parameters:
-        pqa_ndarray: input pqa array
-        good_pixel_masks: known good pixel values
-        dilation: amount of dilation to apply
-    """
-    if not good_pixel_masks:
-        good_pixel_masks = [32767, 16383, 2457]
-
-    pqa_mask = np.zeros(pqa_ndarray.shape, dtype=np.bool)
-    for i in range(len(pqa_ndarray)):
-        pqa_array = pqa_ndarray[i]
-        # Ignore bit 6 (saturation for band 62) - always 0 for Landsat 5
-        pqa_array |= 64
-
-        # Dilating both the cloud and cloud shadow masks
-        s = [[1, 1, 1], [1, 1, 1], [1, 1, 1]]
-        acca = (pqa_array & 1024) >> 10
-        erode = ndimage.binary_erosion(acca, s, iterations=dilation, border_value=1)
-        dif = erode - acca
-        dif[dif < 0] = 1
-        pqa_array += (dif << 10)
-        del acca
-        fmask = (pqa_array & 2048) >> 11
-        erode = ndimage.binary_erosion(fmask, s, iterations=dilation, border_value=1)
-        dif = erode - fmask
-        dif[dif < 0] = 1
-        pqa_array += (dif << 11)
-        del fmask
-        acca_shad = (pqa_array & 4096) >> 12
-        erode = ndimage.binary_erosion(acca_shad, s, iterations=dilation, border_value=1)
-        dif = erode - acca_shad
-        dif[dif < 0] = 1
-        pqa_array += (dif << 12)
-        del acca_shad
-        fmask_shad = (pqa_array & 8192) >> 13
-        erode = ndimage.binary_erosion(fmask_shad, s, iterations=dilation, border_value=1)
-        dif = erode - fmask_shad
-        dif[dif < 0] = 1
-        pqa_array += (dif << 13)
-
-        for good_pixel_mask in good_pixel_masks:
-            pqa_mask[i][pqa_array == good_pixel_mask] = True
-    return pqa_mask
-
-=======
-	'''
-	Export TXY/TYX to GeoTiff
-
-	Parameters:
-		array_result: computed array as a result of execution
-		filename: name of output GeoTiff file
-	'''
-
-	no_data_value = array_result['array_output']['no_data_value']
-
-	dims = array_result['array_output']['shape']
-	dim_order = array_result['array_output']['dimensions_order']
-
-	num_t = dims[0]
-	rows = int(dims[1])
-	cols = int(dims[2])
-
-	driver = gdal.GetDriverByName('GTiff')
-	dataset = driver.Create(filename, rows, cols, num_t, gdal.GDT_Int16)
-	
-	# set projection
-
-	proj = osr.SpatialReference()
-	#srs = array_result['plan']['array_output'].values()[0]['dimensions']['X']['crs']
-	srs = 'EPSG:4326'
-	proj.SetWellKnownGeogCS(srs)  
-	dataset.SetProjection(proj.ExportToWkt())
-	
-	# set geo transform
-	xmin = array_result['array_output']['dimensions']['X']['range'][0]
-	ymax = array_result['array_output']['dimensions']['Y']['range'][1]
-	pixel_size = 0.00025
-	geotransform = (xmin, pixel_size, 0, ymax,0, -pixel_size)  
-	dataset.SetGeoTransform(geotransform)
-
-	for i in range(num_t):
-		band = dataset.GetRasterBand(i+1)
-		band.WriteArray(array_result['array_result'].values()[0][i])
-		band.SetNoDataValue(no_data_value)
-		band.FlushCache()
-
-def writeNDVI2NetCDF(array_result, filename):
-	'''
-	Export TXY/TYX to NetCDF
-
-	Parameters:
-		array_result: computed array as a result of execution
-		filename: name of output NetCDF file
-	'''
-
-	no_data_value = array_result['array_output']['no_data_value']
-	dims = array_result['array_output']['shape']
-	num_t = dims[0]
-	rows = int(dims[1])
-	cols = int(dims[2])
-
-	pixel_size = 0.00025
-	grid_size = rows * pixel_size
-
-	pprint(array_result)
-
-	f = netcdf.netcdf_file(filename, 'w')
-	f.createDimension('time', num_t)
-	f.createDimension('longitude', rows)
-	f.createDimension('latitude', cols)
-
-	time = f.createVariable('time', 'f8', ('time',))
-	time[:] = array_result['array_indices']['T']
-	time.long_name = 'time'
-	time.calendar = 'gregorian'
-	time.standard_name = 'time'
-	time.axis = 'T'
-	time.units = 'seconds since 1970-01-01'
-
-	latitude = f.createVariable('latitude', 'f8', ('latitude',))
-	latitude[:] = array_result['array_indices']['Y']
-	latitude.units = 'degrees_north'
-	latitude.long_name = 'latitude'
-	latitude.standard_name = 'latitude'
-	latitude.axis = 'Y'
-
-	longitude = f.createVariable('longitude', 'f8', ('longitude',))
-	longitude[:] = array_result['array_indices']['X']
-	longitude.units = 'degrees_east'
-	longitude.long_name = 'longitude'
-	longitude.standard_name = 'longitude'
-	longitude.axis = 'X'
-
-	result = f.createVariable('result', 'f8', ('time', 'latitude', 'longitude'))
-		#short B10(time, longitude, latitude) ;
-	result[:] = array_result['array_result']
-	result._FillValue = no_data_value
-	result.name = 'result'
-	result.coordinates = 'lat lon'
-	result.grid_mapping = 'crs'
-
-
-	f.history = 'AnalyticsEngine test output file.'
-	f.license = 'Result file'
-	f.spatial_coverage = `grid_size` + ' degrees grid'
-	f.featureType = 'grid'
-	f.geospatial_lat_min = min(array_result['array_indices']['Y'])
-	f.geospatial_lat_max = max(array_result['array_indices']['Y'])
-	f.geospatial_lat_units = 'degrees_north'
-	f.geospatial_lat_resolution = -pixel_size
-	f.geospatial_lon_min = min(array_result['array_indices']['X'])
-	f.geospatial_lon_max = max(array_result['array_indices']['X'])
-	f.geospatial_lon_units = 'degrees_east'
-	f.geospatial_lon_resolution = pixel_size
-
-	f.close()
-
-def writeToCSV(array_result, filename):
-	'''
-	Export 1D/2D array to CSV file
-
-	Parameters:
-		array_result: computed array as a result of execution
-		filename: name of output CSV file
-	'''
-
-	with open(filename, 'w') as fp:
-		writer = csv.writer(fp, delimiter=',')
-		for i in range(int(array_result['array_output']['shape'][0])):
-			data = array_result['array_result'].values()[0][i].tolist()
-			if len(array_result['array_result'].values()[0].shape) == 1:
-				writer.writerow([data])
-			else:
-				writer.writerow(data)
-
-def get_pqa_mask(pqa_ndarray, good_pixel_masks=[32767,16383,2457], dilation=3):
-	'''
-	create pqa_mask from a ndarray
-
-	Parameters:
-		pqa_ndarray: input pqa array
-		good_pixel_masks: known good pixel values
-		dilation: amount of dilation to apply
-	'''
-
-	pqa_mask = np.zeros(pqa_ndarray.shape, dtype=np.bool)
-	for i in range(len(pqa_ndarray)):
-		pqa_array = pqa_ndarray[i]
-		# Ignore bit 6 (saturation for band 62) - always 0 for Landsat 5
-		pqa_array = pqa_array | 64
-
-		# Dilating both the cloud and cloud shadow masks 
-		s = [[1,1,1],[1,1,1],[1,1,1]]
-		acca = (pqa_array & 1024) >> 10
-		erode = ndimage.binary_erosion(acca, s, iterations=dilation, border_value=1)
-		dif = erode - acca
-		dif[dif < 0] = 1
-		pqa_array += (dif << 10)
-		del acca
-		fmask = (pqa_array & 2048) >> 11
-		erode = ndimage.binary_erosion(fmask, s, iterations=dilation, border_value=1)
-		dif = erode - fmask
-		dif[dif < 0] = 1
-		pqa_array += (dif << 11)
-		del fmask
-		acca_shad = (pqa_array & 4096) >> 12
-		erode = ndimage.binary_erosion(acca_shad, s, iterations=dilation, border_value=1)
-		dif = erode - acca_shad
-		dif[dif < 0] = 1
-		pqa_array += (dif << 12)
-		del acca_shad
-		fmask_shad = (pqa_array & 8192) >> 13
-		erode = ndimage.binary_erosion(fmask_shad, s, iterations=dilation, border_value=1)
-		dif = erode - fmask_shad
-		dif[dif < 0] = 1
-		pqa_array += (dif << 13)
-
-		for good_pixel_mask in good_pixel_masks:
-			pqa_mask[i][pqa_array == good_pixel_mask] = True
-	return pqa_mask
-
->>>>>>> 127a9bc4
+#!/usr/bin/env python
+
+# Adapted get_pqa_mask function from stacker.py by Josh Sixsmith & Alex IP of Geoscience Australia
+# https://github.com/GeoscienceAustralia/agdc/blob/master/src/stacker.py
+
+import math
+import csv
+
+import matplotlib.pyplot as plt
+import numpy as np
+from osgeo import gdal, osr
+from scipy import ndimage
+from scipy.io import netcdf
+from pprint import pprint
+
+'''
+Utils class for:
+- plotting
+- exporting to GeoTiff & netcdf
+- computing landsat cloud masks
+
+'''
+
+
+def plot(array_result):
+    """
+    Wrapper to Plot a 1D, 2D and 3D array
+    Parameters:
+        array_result: computed array as a result of execution
+    """
+
+    # TODO: make it work for multiple arrays
+
+    dims = len(array_result['array_result'].values()[0].shape)
+
+    if dims == 1:
+        plot_1d(array_result)
+    elif dims == 2:
+        plot_2d(array_result)
+    elif dims == 3:
+        plot_3d(array_result)
+
+
+def plot_1d(array_result):
+    """
+    Plot a 1D array
+    Parameters:
+        array_result: computed array as a result of execution
+    """
+    print 'plot1D'
+    img = array_result['array_result'].values()[0]
+
+    # no_data_value = array_result['array_output']['no_data_value']
+    # img = np.array(filter(lambda x: x > -no_data_value, img))
+
+    ticks = range(len(img))
+    plt.plot(ticks, img)
+    plt.ylabel('Value')
+    plt.xlabel(array_result['array_output']['dimensions_order'][0])
+    plt.title(array_result.keys()[0])
+    plt.xticks(ticks)
+    plt.show()
+
+
+def plot_2d(array_result):
+    """
+    Plot a 2D array
+    Parameters:
+        array_result: computed array as a result of execution
+    """
+    print 'plot2D'
+
+    img = array_result['array_result'].values()[0]
+    fig = plt.figure(1)
+    fig.clf()
+    data = img
+    data[data == -999] = 0
+    ax = fig.add_subplot(1, 1, 1)
+    cax = ax.imshow(data, interpolation='nearest', aspect='equal')
+    fig.colorbar(cax)
+    plt.title("%s %d" % (array_result.keys()[0], 1))
+    plt.xlabel(array_result['array_output']['dimensions_order'][0])
+    plt.ylabel(array_result['array_output']['dimensions_order'][1])
+    fig.tight_layout()
+    plt.show()
+
+
+def plot_3d(array_result):
+    """
+    Plot a 3D array
+    Parameters:
+        array_result: computed array as a result of execution
+    """
+    print 'plot3D'
+
+    img = array_result['array_result'].values()[0]
+    num_t = img.shape[0]
+    num_rowcol = math.ceil(math.sqrt(num_t))
+    fig = plt.figure(1)
+    fig.clf()
+    plot_count = 1
+    for i in range(img.shape[0]):
+        data = img[i]
+        data[data == -999] = 0
+        ax = fig.add_subplot(num_rowcol, num_rowcol, plot_count)
+        cax = ax.imshow(data, interpolation='nearest', aspect='equal')
+        # TODO: including the color bar is causing crashes in formatting on some system
+        #     (left > right reported by matplotlib)
+        fig.colorbar(cax)
+        plt.title("%s %d" % (array_result.keys()[0], plot_count))
+        plt.xlabel(array_result['array_output']['dimensions_order'][1])
+        plt.ylabel(array_result['array_output']['dimensions_order'][2])
+        plot_count += 1
+    fig.tight_layout()
+    plt.subplots_adjust(wspace=0.5, hspace=0.5)
+    plt.show()
+
+
+def writeTXY_to_GeoTiff(array_result, filename):
+    """
+        Export TXY/TYX to GeoTiff
+
+        Parameters:
+                array_result: computed array as a result of execution
+                filename: name of output GeoTiff file
+        """
+
+    no_data_value = array_result['array_output']['no_data_value']
+
+    dims = array_result['array_output']['shape']
+    dim_order = array_result['array_output']['dimensions_order']
+
+    num_t = dims[0]
+    rows = int(dims[1])
+    cols = int(dims[2])
+
+    driver = gdal.GetDriverByName('GTiff')
+    dataset = driver.Create(filename, rows, cols, num_t, gdal.GDT_Int16)
+
+    # set projection
+    proj = osr.SpatialReference()
+    # srs = array_result['plan']['array_output'].values()[0]['dimensions']['X']['crs']
+    srs = 'EPSG:4326'
+    proj.SetWellKnownGeogCS(srs)
+    dataset.SetProjection(proj.ExportToWkt())
+
+    # set geo transform
+    xmin = array_result['array_output']['dimensions']['X']['range'][0]
+    ymax = array_result['array_output']['dimensions']['Y']['range'][1]
+    pixel_size = 0.00025
+    geotransform = (xmin, pixel_size, 0, ymax, 0, -pixel_size)
+    dataset.SetGeoTransform(geotransform)
+
+    for i in range(num_t):
+        band = dataset.GetRasterBand(i + 1)
+        band.WriteArray(array_result['array_result'].values()[0][i])
+        band.SetNoDataValue(no_data_value)
+        band.FlushCache()
+
+
+def writeNDVI2NetCDF(array_result, filename):
+    """
+        Export TXY/TYX to NetCDF
+
+        Parameters:
+                array_result: computed array as a result of execution
+                filename: name of output NetCDF file
+        """
+
+    no_data_value = array_result['array_output']['no_data_value']
+    dims = array_result['array_output']['shape']
+    num_t = dims[0]
+    rows = int(dims[1])
+    cols = int(dims[2])
+
+    pixel_size = 0.00025
+    grid_size = rows * pixel_size
+
+    pprint(array_result)
+
+    f = netcdf.netcdf_file(filename, 'w')
+    f.createDimension('time', num_t)
+    f.createDimension('longitude', rows)
+    f.createDimension('latitude', cols)
+
+    time = f.createVariable('time', 'f8', ('time',))
+    time[:] = array_result['array_indices']['T']
+    time.long_name = 'time'
+    time.calendar = 'gregorian'
+    time.standard_name = 'time'
+    time.axis = 'T'
+    time.units = 'seconds since 1970-01-01'
+
+    latitude = f.createVariable('latitude', 'f8', ('latitude',))
+    latitude[:] = array_result['array_indices']['Y']
+    latitude.units = 'degrees_north'
+    latitude.long_name = 'latitude'
+    latitude.standard_name = 'latitude'
+    latitude.axis = 'Y'
+
+    longitude = f.createVariable('longitude', 'f8', ('longitude',))
+    longitude[:] = array_result['array_indices']['X']
+    longitude.units = 'degrees_east'
+    longitude.long_name = 'longitude'
+    longitude.standard_name = 'longitude'
+    longitude.axis = 'X'
+
+    result = f.createVariable('result', 'f8', ('time', 'latitude', 'longitude'))
+    # short B10(time, longitude, latitude) ;
+    result[:] = array_result['array_result']
+    result._FillValue = no_data_value
+    result.name = 'result'
+    result.coordinates = 'lat lon'
+    result.grid_mapping = 'crs'
+
+    f.history = 'AnalyticsEngine test output file.'
+    f.license = 'Result file'
+    f.spatial_coverage = repr(grid_size) + ' degrees grid'
+    f.featureType = 'grid'
+    f.geospatial_lat_min = min(array_result['array_indices']['Y'])
+    f.geospatial_lat_max = max(array_result['array_indices']['Y'])
+    f.geospatial_lat_units = 'degrees_north'
+    f.geospatial_lat_resolution = -pixel_size
+    f.geospatial_lon_min = min(array_result['array_indices']['X'])
+    f.geospatial_lon_max = max(array_result['array_indices']['X'])
+    f.geospatial_lon_units = 'degrees_east'
+    f.geospatial_lon_resolution = pixel_size
+
+    f.close()
+
+
+def writeToCSV(array_result, filename):
+    """
+        Export 1D/2D array to CSV file
+
+        Parameters:
+                array_result: computed array as a result of execution
+                filename: name of output CSV file
+        """
+
+    with open(filename, 'w') as fp:
+        writer = csv.writer(fp, delimiter=',')
+        for i in range(int(array_result['array_output']['shape'][0])):
+            data = array_result['array_result'].values()[0][i].tolist()
+            if len(array_result['array_result'].values()[0].shape) == 1:
+                writer.writerow([data])
+            else:
+                writer.writerow(data)
+
+
+def get_pqa_mask(pqa_ndarray, good_pixel_masks=None, dilation=3):
+    """
+    create pqa_mask from a ndarray
+
+        Parameters:
+                pqa_ndarray: input pqa array
+                good_pixel_masks: known good pixel values
+                dilation: amount of dilation to apply
+        """
+    if not good_pixel_masks:
+        good_pixel_masks = [32767, 16383, 2457]
+
+    pqa_mask = np.zeros(pqa_ndarray.shape, dtype=np.bool)
+    for i in range(len(pqa_ndarray)):
+        pqa_array = pqa_ndarray[i]
+        # Ignore bit 6 (saturation for band 62) - always 0 for Landsat 5
+        pqa_array |= 64
+
+        # Dilating both the cloud and cloud shadow masks
+        s = [[1, 1, 1], [1, 1, 1], [1, 1, 1]]
+        acca = (pqa_array & 1024) >> 10
+        erode = ndimage.binary_erosion(acca, s, iterations=dilation, border_value=1)
+        dif = erode - acca
+        dif[dif < 0] = 1
+        pqa_array += (dif << 10)
+        del acca
+        fmask = (pqa_array & 2048) >> 11
+        erode = ndimage.binary_erosion(fmask, s, iterations=dilation, border_value=1)
+        dif = erode - fmask
+        dif[dif < 0] = 1
+        pqa_array += (dif << 11)
+        del fmask
+        acca_shad = (pqa_array & 4096) >> 12
+        erode = ndimage.binary_erosion(acca_shad, s, iterations=dilation, border_value=1)
+        dif = erode - acca_shad
+        dif[dif < 0] = 1
+        pqa_array += (dif << 12)
+        del acca_shad
+        fmask_shad = (pqa_array & 8192) >> 13
+        erode = ndimage.binary_erosion(fmask_shad, s, iterations=dilation, border_value=1)
+        dif = erode - fmask_shad
+        dif[dif < 0] = 1
+        pqa_array += (dif << 13)
+
+        for good_pixel_mask in good_pixel_masks:
+            pqa_mask[i][pqa_array == good_pixel_mask] = True
+    return pqa_mask