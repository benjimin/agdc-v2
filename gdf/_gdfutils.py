#!/usr/bin/env python
# ===============================================================================
# Copyright (c)  2014 Geoscience Australia
# All rights reserved.
#
# Redistribution and use in source and binary forms, with or without
# modification, are permitted provided that the following conditions are met:
#     * Redistributions of source code must retain the above copyright
#       notice, this list of conditions and the following disclaimer.
#     * Redistributions in binary form must reproduce the above copyright
#       notice, this list of conditions and the following disclaimer in the
#       documentation and/or other materials provided with the distribution.
#     * Neither Geoscience Australia nor the names of its contributors may be
#       used to endorse or promote products derived from this software
#       without specific prior written permission.
#
# THIS SOFTWARE IS PROVIDED BY THE COPYRIGHT HOLDERS AND CONTRIBUTORS "AS IS" AND
# ANY EXPRESS OR IMPLIED WARRANTIES, INCLUDING, BUT NOT LIMITED TO, THE IMPLIED
# WARRANTIES OF MERCHANTABILITY AND FITNESS FOR A PARTICULAR PURPOSE ARE
# DISCLAIMED. IN NO EVENT SHALL THE COPYRIGHT HOLDER OR CONTRIBUTORS BE LIABLE FOR ANY
# DIRECT, INDIRECT, INCIDENTAL, SPECIAL, EXEMPLARY, OR CONSEQUENTIAL DAMAGES
# (INCLUDING, BUT NOT LIMITED TO, PROCUREMENT OF SUBSTITUTE GOODS OR SERVICES;
# LOSS OF USE, DATA, OR PROFITS; OR BUSINESS INTERRUPTION) HOWEVER CAUSED AND
# ON ANY THEORY OF LIABILITY, WHETHER IN CONTRACT, STRICT LIABILITY, OR TORT
# (INCLUDING NEGLIGENCE OR OTHERWISE) ARISING IN ANY WAY OUT OF THE USE OF THIS
# SOFTWARE, EVEN IF ADVISED OF THE POSSIBILITY OF SUCH DAMAGE.
# ===============================================================================
"""
Miscellaneous utilities for GDF

Created on Jun 11, 2015

@author: Alex Ip
"""
from __future__ import absolute_import
import os
import calendar
import math
from datetime import datetime, date
from socket import errno
import logging
from pprint import pformat

logger = logging.getLogger(__name__)


# TODO: Do something about duplicate definition (here and in gdf)
EPOCH_DATE_ORDINAL = date(1970, 1, 1).toordinal()


def dt2secs(datetime_param):
    """
    Helper function to convert datetime into seconds since epoch. Naive datetime is treated as UTC
    """
    return calendar.timegm(datetime_param.timetuple())


def secs2dt(seconds_param):
    """
    Helper function to convert seconds since epoch into datetime. Naive datetime is treated as UTC
    """
    return datetime.fromtimestamp(seconds_param)


def dt2days(datetime_param):
    """
    Helper function to convert datetime into days since epoch. Naive datetime is treated as UTC
    """
    return datetime_param.toordinal() - EPOCH_DATE_ORDINAL


def days2dt(days_param):
    """
    Helper function to convert days since epoch into datetime. Naive datetime is treated as UTC
    """
    return datetime.fromordinal(days_param + EPOCH_DATE_ORDINAL)


def make_dir(dirname):
    """
    Function to create a specified directory if it doesn't exist
    """
    try:
        os.makedirs(dirname)
    except OSError as exception:
        if exception.errno != errno.EEXIST or not os.path.isdir(dirname):
            raise exception


def directory_writable(dir_path):
    """
    Function to return true if dir_path can be written to
    """
    try:
        make_dir(dir_path)
        test_filename = os.path.join(dir_path, 'test')
        test_file = open(test_filename, 'w')
        test_file.close()
        os.remove(test_filename)
        return True
    except:
        return False
<<<<<<< HEAD
                
            
def plotImages(arrays):
    import matplotlib.pyplot as plt

=======


def plot_images(arrays):
>>>>>>> 732bd80a
    img = arrays
    num_t = img.shape[0]
    num_rowcol = math.ceil(math.sqrt(num_t))
    fig = plt.figure()
    fig.clf()
    plot_count = 1
    for i in range(img.shape[0]):
        data = img[i]
        ax = fig.add_subplot(num_rowcol, num_rowcol, plot_count)
        plt.setp(ax, xticks=[], yticks=[])
        ax.imshow(data, interpolation='nearest', aspect='equal')
        # fig.colorbar(cax)
        plot_count += 1
    fig.tight_layout()
    plt.show()


def log_multiline(log_function, log_text, title=None, prefix=''):
    """Function to log multi-line text
    """
    logger.debug('log_multiline(%s, %s, %s, %s) called', log_function, repr(log_text), repr(title), repr(prefix))

    if isinstance(log_text, str):
        logger.debug('log_text is type str')
        log_list = log_text.splitlines()
    elif isinstance(log_text, list) and isinstance(log_text[0], str):
        logger.debug('log_text is type list with first element of type text')
        log_list = log_text
    else:
        logger.debug('log_text is type ' + type(log_text).__name__)
        log_list = pformat(log_text).splitlines()

    log_function(prefix + '=' * 80)
    if title:
        log_function(prefix + title)
        log_function(prefix + '-' * 80)

    for line in log_list:
        log_function(prefix + line)

    log_function(prefix + '=' * 80)<|MERGE_RESOLUTION|>--- conflicted
+++ resolved
@@ -100,17 +100,9 @@
         return True
     except:
         return False
-<<<<<<< HEAD
-                
-            
-def plotImages(arrays):
-    import matplotlib.pyplot as plt
-
-=======
 
 
 def plot_images(arrays):
->>>>>>> 732bd80a
     img = arrays
     num_t = img.shape[0]
     num_rowcol = math.ceil(math.sqrt(num_t))
